--- conflicted
+++ resolved
@@ -1,10 +1,7 @@
-<<<<<<< HEAD
 from __future__ import annotations
 
 from typing import Any, List, Optional, Sequence, Tuple
-=======
 from typing import Any, List, Sequence, Tuple
->>>>>>> d7c221ee
 from uuid import UUID
 
 from psycopg import Cursor
@@ -29,33 +26,19 @@
     pages_table_name = "pages_projection_example"
     select_page_statement = (
         f"SELECT page_slug, page_title, page_body FROM {pages_table_name}"
-<<<<<<< HEAD
-        " WHERE page_id = $1"
-=======
-        f" WHERE page_id = %s"
->>>>>>> d7c221ee
+        " WHERE page_id = %s"
     )
 
     insert_page_statement = f"INSERT INTO {pages_table_name} VALUES (%s, %s, %s, %s)"
 
     update_page_statement = (
-<<<<<<< HEAD
-        f"UPDATE {pages_table_name} "
-        "SET page_slug = $1, page_title = $2, page_body = $3 WHERE page_id = $4"
-=======
         f"UPDATE {pages_table_name}"
         f" SET page_slug = %s, page_title = %s, page_body = %s WHERE page_id = %s"
->>>>>>> d7c221ee
     )
 
     search_pages_statement = (
-<<<<<<< HEAD
-        f"SELECT page_id FROM {pages_table_name} WHERE "
-        "to_tsvector('english', page_body) @@ websearch_to_tsquery('english', $1)"
-=======
         f"SELECT page_id FROM {pages_table_name} WHERE"
         f" to_tsvector('english', page_body) @@ websearch_to_tsquery('english', %s)"
->>>>>>> d7c221ee
     )
 
     def construct_create_table_statements(self) -> List[str]:
@@ -73,7 +56,7 @@
         statements.append(
             f"CREATE INDEX IF NOT EXISTS {self.pages_table_name}_idx "
             f"ON {self.pages_table_name} "
-            "USING GIN (to_tsvector('english', page_body))"
+            f"USING GIN (to_tsvector('english', page_body))"
         )
         return statements
 
